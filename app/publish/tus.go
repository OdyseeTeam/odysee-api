package publish

import (
	"encoding/json"
	"fmt"
	"net/http"
	"os"
	"path/filepath"
	"reflect"
	"strconv"

	"github.com/OdyseeTeam/odysee-api/app/auth"
	"github.com/OdyseeTeam/odysee-api/app/proxy"
	"github.com/OdyseeTeam/odysee-api/app/query"
	"github.com/OdyseeTeam/odysee-api/app/query/cache"
	"github.com/OdyseeTeam/odysee-api/app/rpcerrors"
	"github.com/OdyseeTeam/odysee-api/app/sdkrouter"
	"github.com/OdyseeTeam/odysee-api/app/wallet"
	"github.com/OdyseeTeam/odysee-api/internal/errors"
	"github.com/OdyseeTeam/odysee-api/internal/ip"
	"github.com/OdyseeTeam/odysee-api/internal/metrics"
	"github.com/OdyseeTeam/odysee-api/internal/monitor"
	"github.com/OdyseeTeam/odysee-api/internal/responses"
	"github.com/OdyseeTeam/odysee-api/models"

	"github.com/gorilla/mux"
	werrors "github.com/pkg/errors"
	"github.com/sirupsen/logrus"
	tusd "github.com/tus/tusd/pkg/handler"
	"github.com/ybbus/jsonrpc"
)

const module = "publish.tus"

type preparedQuery struct {
	request  *jsonrpc.RPCRequest
	fileInfo tusd.FileInfo
}

type completedQuery struct {
	response *jsonrpc.RPCResponse
	err      error
	fileInfo tusd.FileInfo
}

// TusHandler handle media publishing on odysee-api, it implements TUS
// specifications to support resumable file upload and extends the handler to
// support fetching media from remote url.
type TusHandler struct {
	*tusd.UnroutedHandler

	options  *TusHandlerOptions
	composer *tusd.StoreComposer
	logger   monitor.ModuleLogger

	notifySDKQueries    bool
	preparedSDKQueries  chan preparedQuery
	completedSDKQueries chan completedQuery
}

type TusHandlerOptions struct {
	// Logger   logging.KVLogger
	auther     auth.Authenticator
	provider   auth.Provider
	uploadPath string
	tusConfig  *tusd.Config
	keeper     *UploadKeeper
}

// func WithLogger(logger logging.KVLogger) func(options *TusHandlerOptions) {
// 	return func(options *TusHandlerOptions) {
// 		options.Logger = logger
// 	}
// }

func WithUploadPath(uploadPath string) func(options *TusHandlerOptions) {
	return func(options *TusHandlerOptions) {
		options.uploadPath = uploadPath
	}
}

// WithAuther is required because of the way tus handles http requests, see preCreateHook.
func WithAuther(auther auth.Authenticator) func(options *TusHandlerOptions) {
	return func(options *TusHandlerOptions) {
		options.auther = auther
	}
}

// WithLegacyProvider sets a temporary mechanism for supporting authentication with legacy tokens.
// TODO: Remove auth.Provider after legacy tokens go away.
func WithLegacyProvider(provider auth.Provider) func(options *TusHandlerOptions) {
	return func(options *TusHandlerOptions) {
		options.provider = provider
	}
}

func WithUploadKeeper(keeper *UploadKeeper) func(options *TusHandlerOptions) {
	return func(options *TusHandlerOptions) {
		options.keeper = keeper
	}
}

func WithTusConfig(config tusd.Config) func(options *TusHandlerOptions) {
	return func(options *TusHandlerOptions) {
		options.tusConfig = &config
	}
}

// NewTusHandler creates a new publish handler.

func NewTusHandler(optionFuncs ...func(*TusHandlerOptions)) (*TusHandler, error) {
	options := &TusHandlerOptions{
		// Logger: logging.NoopKVLogger{},
		uploadPath: "./uploads",
		tusConfig:  &tusd.Config{},
	}
	for _, optionFunc := range optionFuncs {
		optionFunc(options)
	}

	h := &TusHandler{options: options}

	if options.auther == nil {
		return nil, fmt.Errorf("authenticator is required")
	}
	if options.provider == nil {
		return nil, fmt.Errorf("legacy auth provider is required")
	}

	if err := os.MkdirAll(options.uploadPath, os.ModePerm); err != nil {
		return nil, err
	}

	cfg := options.tusConfig

	cfg.PreUploadCreateCallback = h.preCreateHook
	// allow client to set location response protocol
	// via X-Forwarded-Proto
	cfg.RespectForwardedHeaders = true

	if options.keeper != nil {
		options.keeper.listenToHandler(h)
		cfg.NotifyCompleteUploads = true
		cfg.NotifyCreatedUploads = true
		cfg.NotifyTerminatedUploads = true
		cfg.NotifyUploadProgress = true

		h.notifySDKQueries = true
		h.preparedSDKQueries = make(chan preparedQuery)
		h.completedSDKQueries = make(chan completedQuery)
	}

	baseHandler, err := tusd.NewUnroutedHandler(*cfg)
	if err != nil {
		return nil, err
	}

	h.UnroutedHandler = baseHandler
	h.logger = monitor.NewModuleLogger(module)
	h.composer = cfg.StoreComposer

	return h, nil
}

// Notify checks if the file upload is complete and sends jSON RPC request to lbrynet server.
func (h TusHandler) Notify(w http.ResponseWriter, r *http.Request) {
	log := h.logger.WithFields(
		logrus.Fields{
			"method_handler": "Notify",
		},
	)

	user, err := h.multiAuthUser(r.Header, r.RemoteAddr)
	if authErr := proxy.GetAuthError(user, err); authErr != nil {
		log.WithError(authErr).Error("failed to authorize user")
		w.Write(rpcerrors.ErrorToJSON(authErr))
		observeFailure(metrics.GetDuration(r), metrics.FailureKindAuth)
		return
	}
	log = log.WithField("user_id", user.ID)

	if sdkrouter.GetSDKAddress(user) == "" {
		log.Errorf("user %d does not have sdk address assigned", user.ID)
		w.Write(rpcerrors.NewInternalError(errors.Err("user does not have sdk address assigned")).JSON())
		observeFailure(metrics.GetDuration(r), metrics.FailureKindInternal)
		return
	}

	params := mux.Vars(r)
	id := params["id"]
	if id == "" {
		err := fmt.Errorf("file id is required")
		log.Error(err)
		w.Write(rpcerrors.NewInvalidParamsError(err).JSON())
		observeFailure(metrics.GetDuration(r), metrics.FailureKindClient)
		return
	}

	if h.composer.UsesLocker {
		lock, err := h.lockUpload(id)
		if err != nil {
			monitor.ErrorToSentry(err, map[string]string{
				"upload_id": id,
				"user_id":   strconv.Itoa(user.ID),
			})
			log.WithError(err).Error("failed to acquire file lock")
			w.Write(rpcerrors.NewInternalError(err).JSON())
			observeFailure(metrics.GetDuration(r), metrics.PublishLockFailure)
			return
		}
		defer lock.Unlock()
	}

	upload, err := h.composer.Core.GetUpload(r.Context(), id)
	if err != nil {
		log.WithError(err).Error("failed to get upload object")
		w.Write(rpcerrors.NewInternalError(err).JSON())
		observeFailure(metrics.GetDuration(r), metrics.PublishUploadObjectFailure)
		return
	}

	info, err := upload.GetInfo(r.Context())
	if err != nil {
		log.WithError(err).Error("failed to get upload info")
		w.Write(rpcerrors.NewInternalError(err).JSON())
		observeFailure(metrics.GetDuration(r), metrics.PublishUploadObjectFailure)
		return
	}

	// NOTE: don't use info.IsFinal as it's not reflect the upload
	// completion at all
	if info.Offset != info.Size { // upload is not yet completed
		err := fmt.Errorf("upload is still in process")
		log.WithError(err).Error("upload is still in process")
		w.Write(rpcerrors.ErrorToJSON(err))
		observeFailure(metrics.GetDuration(r), metrics.PublishUploadIncomplete)
		return
	}

	// uploadMD holds uploaded file metadata sent by client when it first
	// start the upload sequence.
	uploadMD := info.MetaData
	if len(uploadMD) == 0 {
		err := fmt.Errorf("file metadata is required")
		log.Error(err.Error())
		w.Write(rpcerrors.ErrorToJSON(err))
		observeFailure(metrics.GetDuration(r), metrics.FailureKindClient)
		return
	}

	origUploadName, ok := uploadMD["filename"]
	if !ok || origUploadName == "" {
		err := fmt.Errorf("file name is required")
		log.Error(err.Error())
		w.Write(rpcerrors.ErrorToJSON(err))
		observeFailure(metrics.GetDuration(r), metrics.FailureKindClient)
		return

	}

	origUploadPath, ok := info.Storage["Path"]
	if !ok || origUploadPath == "" { // shouldn't happen but check regardless
		log.Errorf("file path property not found in storage info: %v", reflect.ValueOf(info.Storage).MapKeys())
		w.Write(rpcerrors.ErrorToJSON(err))
		observeFailure(metrics.GetDuration(r), metrics.FailureKindInternal)
		return
	}

	// rename the uploaded file to the new location
	// with name based on the value from upload metadata.
	dir := filepath.Dir(origUploadPath)

	dstDir := filepath.Join(dir, strconv.Itoa(user.ID), info.ID)
	if err := os.MkdirAll(dstDir, os.ModePerm); err != nil {
		log.WithError(err).Errorf("failed to create directory: %s", dstDir)
		w.Write(rpcerrors.ErrorToJSON(err))
		observeFailure(metrics.GetDuration(r), metrics.FailureKindInternal)
		return
	}

	dstFilepath := filepath.Join(dstDir, origUploadName)
	if err := os.Rename(origUploadPath, dstFilepath); err != nil {
		log.WithError(err).Errorf("failed to rename uploaded file to: %s", dstFilepath)
		w.Write(rpcerrors.ErrorToJSON(err))
		observeFailure(metrics.GetDuration(r), metrics.FailureKindInternal)
		return
	}

	// upload is completed, notify it to lbrynet server
	var qCache *cache.Cache
	if cache.IsOnRequest(r) {
		qCache = cache.FromRequest(r)
	}

	var rpcReq *jsonrpc.RPCRequest
	if err := json.NewDecoder(r.Body).Decode(&rpcReq); err != nil {
		w.Write(rpcerrors.NewJSONParseError(err).JSON())
		observeFailure(metrics.GetDuration(r), metrics.FailureKindClientJSON)
		return
	}

	rpcparams, ok := rpcReq.Params.(map[string]interface{})
	if !ok {
		w.Write(rpcerrors.NewInvalidParamsError(werrors.New("cannot parse params")).JSON())
		return
	}

	if rpcparams["claim_id"] != nil {
		rpcReq.Method = query.MethodStreamUpdate
		delete(rpcparams, "name")
		rpcparams["replace"] = true
		rpcReq.Params = rpcparams
	}

	c := getCaller(sdkrouter.GetSDKAddress(user), dstFilepath, user.ID, qCache)

	if h.notifySDKQueries {
		h.preparedSDKQueries <- preparedQuery{
			request:  rpcReq,
			fileInfo: info,
		}
	}

	op := metrics.StartOperation("sdk", "call_publish")
	rpcRes, err := c.Call(r.Context(), rpcReq)
	defer op.End()

	if h.notifySDKQueries {
		h.completedSDKQueries <- completedQuery{
			response: rpcRes,
			err:      err,
			fileInfo: info,
		}
	}

	if err != nil {
		monitor.ErrorToSentry(
			fmt.Errorf("error calling publish: %v", err),
			map[string]string{
				"request":  fmt.Sprintf("%+v", rpcReq),
				"response": fmt.Sprintf("%+v", rpcRes),
			},
		)
		log.WithError(err).Errorf("error calling publish, request: %+v", rpcReq)
		w.Write(rpcerrors.ToJSON(err))
		observeFailure(metrics.GetDuration(r), metrics.FailureKindRPC)
		return
	}

	serialized, err := responses.JSONRPCSerialize(rpcRes)
	if err != nil {
		log.WithError(err).Error("error marshalling response")
		monitor.ErrorToSentry(err)
		w.Write(rpcerrors.NewInternalError(err).JSON())
		observeFailure(metrics.GetDuration(r), metrics.FailureKindRPCJSON)
		return
	}

	// NOTE: DO NOT use store.Terminate to remove the uploaded files from tusd package
	// as it will fail since we rename the file previously.
	infoFile := fmt.Sprintf("%s.info",
		filepath.Join(dir, info.ID),
	)
	if err := os.Remove(infoFile); err != nil {
		log.WithError(err).Error("failed to remove upload info file")
		monitor.ErrorToSentry(err, map[string]string{"info_file": infoFile})
	}
	if err := os.RemoveAll(dstDir); err != nil {
		log.WithError(err).Error("failed to remove file")
		monitor.ErrorToSentry(err, map[string]string{"file_path": dstFilepath})
	}

	w.Write(serialized)
	observeSuccess(metrics.GetDuration(r))
}

func (h TusHandler) lockUpload(id string) (tusd.Lock, error) {
	lock, err := h.composer.Locker.NewLock(id)
	if err != nil {
		return nil, err
	}
	if err := lock.Lock(); err != nil {
		return nil, err
	}
	return lock, nil
}

// preCreateHook validates user access request to publish handler before we
// attempt to start the upload procedures.
//
// Note that usually this should be done as part of http middleware, but TUS
// handlers overwrite the context with context background to avoid context
// cancellation, and so any attempt to read values from request context won't
// work here, until they can safely pass request context to TUS handler we need
// to decouple before and after middleware to TUS hook callback functions.
//
// see: https://github.com/tus/tusd/pull/342
func (h *TusHandler) preCreateHook(hook tusd.HookEvent) error {
	_, err := h.multiAuthUser(hook.HTTPRequest.Header, hook.HTTPRequest.RemoteAddr)
	return err
}

func (h *TusHandler) multiAuthUser(header http.Header, remoteAddr string) (*models.User, error) {
	log := h.logger.Log()
	fmt.Println("ZZZ", h.options.auther)
	token, err := h.options.auther.GetTokenFromHeader(header)
	if errors.Is(err, wallet.ErrNoAuthInfo) {
		// TODO: Remove this pathway after legacy tokens go away.
<<<<<<< HEAD
		if token, ok := header[wallet.LegacyTokenHeader]; ok {
			addr := ip.AddressForRequest(header, remoteAddr)
			user, err := h.options.provider(token[0], addr)
=======
		if token, ok := r.Header[wallet.LegacyTokenHeader]; ok {
			addr := ip.ForRequest(r)
			user, err := h.authProvider(token[0], addr)
>>>>>>> 45e341e2
			if err != nil {
				log.WithError(err).Info("error authenticating user")
				return nil, err
			}
			if user == nil {
				err := wallet.ErrNoAuthInfo
				log.WithError(err).Info("unauthorized user")
				return nil, err
			}
			return user, nil
		}
		return nil, errors.Err(wallet.ErrNoAuthInfo)
	} else if err != nil {
		return nil, err
	}

<<<<<<< HEAD
	user, err := h.options.auther.Authenticate(token, ip.AddressForRequest(header, remoteAddr))
=======
	user, err := h.auther.Authenticate(token, ip.ForRequest(r))
>>>>>>> 45e341e2
	if err != nil {
		log.WithError(err).Info("error authenticating user")
		return nil, err
	}
	if user == nil {
		err := wallet.ErrNoAuthInfo
		log.WithError(err).Info("unauthorized user")
		return nil, err
	}
	return user, nil
}<|MERGE_RESOLUTION|>--- conflicted
+++ resolved
@@ -406,15 +406,9 @@
 	token, err := h.options.auther.GetTokenFromHeader(header)
 	if errors.Is(err, wallet.ErrNoAuthInfo) {
 		// TODO: Remove this pathway after legacy tokens go away.
-<<<<<<< HEAD
 		if token, ok := header[wallet.LegacyTokenHeader]; ok {
 			addr := ip.AddressForRequest(header, remoteAddr)
 			user, err := h.options.provider(token[0], addr)
-=======
-		if token, ok := r.Header[wallet.LegacyTokenHeader]; ok {
-			addr := ip.ForRequest(r)
-			user, err := h.authProvider(token[0], addr)
->>>>>>> 45e341e2
 			if err != nil {
 				log.WithError(err).Info("error authenticating user")
 				return nil, err
@@ -431,11 +425,7 @@
 		return nil, err
 	}
 
-<<<<<<< HEAD
-	user, err := h.options.auther.Authenticate(token, ip.AddressForRequest(header, remoteAddr))
-=======
-	user, err := h.auther.Authenticate(token, ip.ForRequest(r))
->>>>>>> 45e341e2
+	user, err := h.options.auther.Authenticate(token, ip.ForRequest(r))
 	if err != nil {
 		log.WithError(err).Info("error authenticating user")
 		return nil, err
