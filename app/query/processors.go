--- conflicted
+++ resolved
@@ -71,42 +71,6 @@
 		return nil, err
 	}
 	stream := claim.Value.GetStream()
-<<<<<<< HEAD
-	for _, t := range claim.Value.Tags {
-		if strings.HasPrefix(t, "purchase:") || strings.HasPrefix(t, "rental:") {
-			cu, err := auth.GetCurrentUserData(ctx)
-			if err != nil {
-				return nil, fmt.Errorf("no user data in context: %w", err)
-			}
-			if cu.IAPIClient == nil {
-				return nil, fmt.Errorf("iapi client not present")
-			}
-			resp := &iapi.CustomerListResponse{}
-			err = cu.IAPIClient.Call("customer/list", map[string]string{"claim_id_filter": claim.ClaimID}, resp)
-
-			if err != nil {
-				return nil, err
-			}
-			if len(resp.Data) == 0 {
-				return nil, fmt.Errorf("empty data from iapi")
-			}
-			purchase := resp.Data[0]
-
-			if purchase.Status != "confirmed" {
-				return nil, fmt.Errorf("unconfirmed purchase")
-			}
-			if strings.HasPrefix(t, "rental:") && purchase.Type == "rental" && time.Now().After(purchase.ValidThrough) {
-				return nil, fmt.Errorf("rental expired")
-			}
-
-			sdHash := hex.EncodeToString(stream.GetSource().SdHash)
-			pcfg := config.GetStreamsV5()
-			startUrl := fmt.Sprintf("%s/%s/%s", pcfg["startpath"], claim.ClaimID, sdHash[:6])
-			hlsUrl := fmt.Sprintf("%s/%s/%s/master.m3u8", pcfg["hlspath"], claim.ClaimID, sdHash)
-
-			ip := cu.IP
-			hlsHash := signStreamURL(hlsUrl, fmt.Sprintf("ip=%s&pass=%s", ip, pcfg["paidpass"]))
-=======
 	pcfg := config.GetStreamsV5()
 
 	hasAccess, err := checkStreamAccess(ctx, claim)
@@ -128,7 +92,6 @@
 		}
 		ip := cu.IP
 		hlsHash := signStreamURL(hlsUrl, fmt.Sprintf("ip=%s&pass=%s", ip, pcfg["paidpass"]))
->>>>>>> 04f5029c
 
 		startQuery := fmt.Sprintf("hash-hls=%s&ip=%s&pass=%s", hlsHash, ip, pcfg["paidpass"])
 		responseResult[ParamStreamingUrl] = fmt.Sprintf(
