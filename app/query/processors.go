--- conflicted
+++ resolved
@@ -312,6 +312,12 @@
 
 	if accessType == accessTypeFree {
 		return true, nil
+	}
+	if claim.IsMyOutput {
+		if isLivestream {
+			return true, errNeedSignedLivestreamUrl
+		}
+		return true, errNeedSignedUrl
 	}
 
 	signErr := errNeedSignedUrl
@@ -568,10 +574,6 @@
 	return rpcResponse, nil
 }
 
-<<<<<<< HEAD
-func expirationFunc(streamSize uint64) int64 {
-	return paid.ExpTenSecPer100MB(streamSize) / 100 * 100
-=======
 // isUserAMod checks and weakly returns if the user is a mod, if errors occur false is assumed
 func isUserAMod(ctx context.Context, environ string) bool {
 	cu, err := auth.GetCurrentUserData(ctx)
@@ -593,5 +595,4 @@
 		return false
 	}
 	return userResp.Success && userResp.Data.GlobalMod
->>>>>>> ca900bbf
 }