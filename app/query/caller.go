package query

import (
	"context"
	"fmt"
	"net"
	"net/http"
	"strings"
	"time"

	"github.com/OdyseeTeam/odysee-api/app/query/cache"
	"github.com/OdyseeTeam/odysee-api/app/rpcerrors"
	"github.com/OdyseeTeam/odysee-api/app/sdkrouter"
	"github.com/OdyseeTeam/odysee-api/app/wallet"
	"github.com/OdyseeTeam/odysee-api/apps/lbrytv/config"
	"github.com/OdyseeTeam/odysee-api/internal/errors"
	"github.com/OdyseeTeam/odysee-api/internal/lbrynet"
	"github.com/OdyseeTeam/odysee-api/internal/metrics"
	"github.com/OdyseeTeam/odysee-api/internal/monitor"

<<<<<<< HEAD
	ljsonrpc "github.com/lbryio/lbry.go/v2/extras/jsonrpc"
=======
>>>>>>> b8980f97
	"github.com/sirupsen/logrus"
	"github.com/ybbus/jsonrpc"
)

const (
	walletLoadRetries   = 3
	walletLoadRetryWait = 100 * time.Millisecond
	builtinHookName     = "builtin"
	defaultRPCTimeout   = 240 * time.Second

	// AllMethodsHook is used as the first argument to Add*Hook to make it apply to all methods
	AllMethodsHook = ""
)

type contextKey string

var (
	contextKeyQuery    = contextKey("query")
	contextKeyResponse = contextKey("response")
	contextKeyLogEntry = contextKey("log-entry")
)

type HTTPRequester interface {
	Do(req *http.Request) (res *http.Response, err error)
}

// Hook is a function that can be applied to certain methods during preflight or postflight phase
// using context data about the client query being performed.
// Hooks can modify both query and response, as well as perform additional queries via supplied Caller.
// If nil is returned instead of *jsonrpc.RPCResponse, original response is returned.
type Hook func(*Caller, context.Context) (*jsonrpc.RPCResponse, error)
type hookEntry struct {
	method   string
	function Hook
	name     string
}

func WithQuery(ctx context.Context, query *Query) context.Context {
	return context.WithValue(ctx, contextKeyQuery, query)
}

func GetQuery(ctx context.Context) *Query {
	return ctx.Value(contextKeyQuery).(*Query)
}

func WithResponse(ctx context.Context, response *jsonrpc.RPCResponse) context.Context {
	return context.WithValue(ctx, contextKeyResponse, response)
}

func GetResponse(ctx context.Context) *jsonrpc.RPCResponse {
	return ctx.Value(contextKeyResponse).(*jsonrpc.RPCResponse)
}

func WithLogEntry(ctx context.Context, entry *logrus.Entry) context.Context {
	return context.WithValue(ctx, contextKeyLogEntry, entry)
}

// WithLogField injects additional data into default post-query log entry
func WithLogField(ctx context.Context, key string, value interface{}) {
	e := ctx.Value(contextKeyLogEntry).(*logrus.Entry)
	e.Data[key] = value
}

// Caller patches through JSON-RPC requests from clients, doing pre/post-processing,
// account processing and validation.
type Caller struct {
	// Preprocessor is applied to query before it's sent to the SDK.
	Preprocessor    func(q *Query)
	preflightHooks  []hookEntry
	postflightHooks []hookEntry

	// Cache stores cacheable queries to improve performance
	Cache *cache.Cache

	Duration float64

	userID   int
	endpoint string
}

func NewCaller(endpoint string, userID int) *Caller {
	caller := &Caller{
		endpoint: endpoint,
		userID:   userID,
	}
	caller.addDefaultHooks()
	return caller
}

func (c *Caller) newRPCClient(timeout time.Duration) jsonrpc.RPCClient {
	client := jsonrpc.NewClientWithOpts(c.endpoint, &jsonrpc.RPCClientOpts{
		HTTPClient: &http.Client{
			Timeout: sdkrouter.RPCTimeout + timeout,
			Transport: &http.Transport{
				Dial: (&net.Dialer{
					Timeout:   30 * time.Second,
					KeepAlive: 120 * time.Second,
				}).Dial,
<<<<<<< HEAD
				ResponseHeaderTimeout: timeout,
=======
				ResponseHeaderTimeout: timeout * 2,
				ExpectContinueTimeout: 1 * time.Second,
>>>>>>> b8980f97
			},
		},
	})
	return client
}

func (c *Caller) getRPCTimeout(method string) time.Duration {
	t := config.GetRPCTimeout(method)
	if t != nil {
		return *t
	}
	return defaultRPCTimeout
}

func (c *Caller) getRPCClient(method string) jsonrpc.RPCClient {
	var client jsonrpc.RPCClient = c.newRPCClient(c.getRPCTimeout(method))
	return client
}

// AddPreflightHook adds query preflight hook function,
// allowing to amend the query before it gets sent to the JSON-RPC server,
// with an option to return an early response, avoiding sending the query
// to JSON-RPC server altogether.
func (c *Caller) AddPreflightHook(method string, hf Hook, name string) {
	c.preflightHooks = append(c.preflightHooks, hookEntry{method, hf, name})
	logger.Log().Debugf("added a preflight hook for method %v", method)
}

// AddPostflightHook adds query postflight hook function,
// allowing to amend the response before it gets sent back to the client
// or to modify log entry fields.
func (c *Caller) AddPostflightHook(method string, hf Hook, name string) {
	c.postflightHooks = append(c.postflightHooks, hookEntry{method, hf, name})
	logger.Log().Debugf("added a postflight hook for method %v", method)
}

func (c *Caller) addDefaultHooks() {
	c.AddPreflightHook("status", getStatusResponse, builtinHookName)
	c.AddPreflightHook("get", preflightHookGet, builtinHookName)
}

func (c *Caller) CloneWithoutHook(endpoint, method, name string) *Caller {
	cc := NewCaller(endpoint, c.userID)
	for _, h := range c.postflightHooks {
		if h.method == method && h.name == name {
			continue
		}
		cc.AddPostflightHook(h.method, h.function, h.name)
	}
	for _, h := range c.preflightHooks {
		if h.method == method && h.name == name {
			continue
		}
		cc.AddPreflightHook(h.method, h.function, h.name)
	}
	return cc
}

func (c *Caller) Endpoint() string {
	return c.endpoint
}

// Call method forwards a JSON-RPC request to the lbrynet server.
// It returns a response that is ready to be sent back to the JSON-RPC client as is.
func (c *Caller) Call(ctx context.Context, req *jsonrpc.RPCRequest) (*jsonrpc.RPCResponse, error) {
	if c.endpoint == "" {
		return nil, errors.Err("cannot call blank endpoint")
	}

	walletID := ""
	if c.userID != 0 {
		walletID = sdkrouter.WalletID(c.userID)
	}

	q, err := NewQuery(req, walletID)
	if err != nil {
		return nil, err
	}

	// Applying preflight hooks
	var res *jsonrpc.RPCResponse
	ctx = WithQuery(ctx, q)
	for _, hook := range c.preflightHooks {
		if isMatchingHook(q.Method(), hook) {
			res, err = hook.function(c, ctx)
			if err != nil {
				return nil, rpcerrors.NewSDKError(err)
			}
			if res != nil {
				return res, nil
			}
		}
	}

	if res == nil {
		// Attempt to retrieve the result from cache, retrieving and setting it if it's missing,
		// and only send the query directly if it's still missing after the cache call somehow.
		var ires interface{}
		retriever := func() (interface{}, error) { return c.SendQuery(ctx, q) }
		if q.IsCacheable() && c.Cache != nil {
			ires, err = c.Cache.Retrieve(q.Method(), q.Params(), retriever)
			if err != nil {
				return nil, rpcerrors.NewSDKError(err)
			}
			res, _ = ires.(*jsonrpc.RPCResponse)
		}
		if res == nil {
			res, err = c.SendQuery(ctx, q)
		}
		if err != nil {
			return nil, rpcerrors.NewSDKError(err)
		}
	}

	return res, nil
}

func (c *Caller) SendQuery(ctx context.Context, q *Query) (*jsonrpc.RPCResponse, error) {
	var (
		r   *jsonrpc.RPCResponse
		err error
	)
	op := metrics.StartOperation("sdk", "send_query")
	defer op.End()

	for i := 0; i < walletLoadRetries; i++ {
		start := time.Now()
		client := c.getRPCClient(q.Method())
		r, err = client.CallRaw(q.Request)
		c.Duration = time.Since(start).Seconds()

		// Generally a HTTP transport failure (connect error etc)
		if err != nil {
			logger.Log().Errorf("error sending query to %v: %v", c.endpoint, err)
			return nil, errors.Err(err)
		}

		// This checks if LbrynetServer responded with missing wallet error and tries to reload it,
		// then repeats the request again
		if isErrWalletNotLoaded(r) {
			time.Sleep(walletLoadRetryWait)
			// Using LBRY JSON-RPC client here for easier request/response processing
			err := wallet.LoadWallet(c.endpoint, c.userID)
			// Alert sentry on the last failed wallet load attempt
			if err != nil && i >= walletLoadRetries-1 {
				e := errors.Prefix("gave up manually adding wallet", err)
				logger.WithFields(logrus.Fields{
					"user_id":  c.userID,
					"endpoint": c.endpoint,
				}).Error(e)
				monitor.ErrorToSentry(e, map[string]string{
					"user_id":  fmt.Sprintf("%d", c.userID),
					"endpoint": c.endpoint,
					"retries":  fmt.Sprintf("%d", i),
				})
			}
		} else if isErrWalletAlreadyLoaded(r) {
			continue
		} else {
			break
		}
	}

	logFields := logrus.Fields{
		"method":   q.Method(),
		"endpoint": c.endpoint,
		"user_id":  c.userID,
		"duration": c.Duration,
	}
	// Don't log query params for "sync_apply" method,
	// and also log only some entries of lists to avoid clogging
	if q.Method() != MethodSyncApply {
		paramMap := q.ParamsAsMap()
		paramCut := cutSublistsToSize(paramMap, maxListSizeLogged)
		logFields["params"] = paramCut
	}
	logEntry := logger.WithFields(logFields)

	// Applying postflight hooks
	var hookResp *jsonrpc.RPCResponse
	ctx = WithLogEntry(ctx, logEntry)
	ctx = WithResponse(ctx, r)
	for _, hook := range c.postflightHooks {
		if isMatchingHook(q.Method(), hook) {
			hookResp, err = hook.function(c, ctx)
			if err != nil {
				return nil, rpcerrors.NewSDKError(err)
			}
			if hookResp != nil {
				r = hookResp
			}
		}
	}

	if err != nil || (r != nil && r.Error != nil) {
		logFields["response"] = r.Error
		logEntry.Errorf("rpc call error: %v", r.Error.Message)
	} else {
		if config.ShouldLogResponses() {
			logFields["response"] = r
		}
		logEntry.Log(getLogLevel(q.Method()), "rpc call processed")
	}

	return r, err
}

// IsCacheable returns true if this query can be cached.
func (q *Query) IsCacheable() bool {
	return q.Method() == MethodResolve || q.Method() == MethodClaimSearch
}

func getLogLevel(m string) logrus.Level {
	if methodInList(m, []string{MethodWalletBalance, MethodSyncApply}) {
		return logrus.DebugLevel
	}
	return logrus.InfoLevel
}

func isMatchingHook(m string, hook hookEntry) bool {
	return hook.method == "" || hook.method == m || strings.HasPrefix(m, hook.method)
}

func isErrWalletNotLoaded(r *jsonrpc.RPCResponse) bool {
	return r.Error != nil && errors.Is(lbrynet.NewWalletError(ljsonrpc.WrapError(r.Error)), lbrynet.ErrWalletNotLoaded)
}

func isErrWalletAlreadyLoaded(r *jsonrpc.RPCResponse) bool {
	return r.Error != nil && errors.Is(lbrynet.NewWalletError(ljsonrpc.WrapError(r.Error)), lbrynet.ErrWalletAlreadyLoaded)
}

// cutSublistsToSize makes a copy of a map, cutting the size of the lists inside it
// to at most num, made for declogging logs
func cutSublistsToSize(m map[string]interface{}, num int) map[string]interface{} {
	ret := make(map[string]interface{})
	for key, value := range m {
		switch value.(type) {
		case []interface{}:

			amountSkipped := len(value.([]interface{})) - num
			if amountSkipped <= 0 {
				ret[key] = value
			} else {
				cutValue := make([]interface{}, num+1)
				copy(cutValue, value.([]interface{})[0:num])

				cutValue[num] = fmt.Sprintf("... (%d skipped)", amountSkipped)
				ret[key] = cutValue
			}
		default:
			ret[key] = value
		}
	}
	return ret
}<|MERGE_RESOLUTION|>--- conflicted
+++ resolved
@@ -18,10 +18,7 @@
 	"github.com/OdyseeTeam/odysee-api/internal/metrics"
 	"github.com/OdyseeTeam/odysee-api/internal/monitor"
 
-<<<<<<< HEAD
 	ljsonrpc "github.com/lbryio/lbry.go/v2/extras/jsonrpc"
-=======
->>>>>>> b8980f97
 	"github.com/sirupsen/logrus"
 	"github.com/ybbus/jsonrpc"
 )
@@ -120,12 +117,7 @@
 					Timeout:   30 * time.Second,
 					KeepAlive: 120 * time.Second,
 				}).Dial,
-<<<<<<< HEAD
-				ResponseHeaderTimeout: timeout,
-=======
 				ResponseHeaderTimeout: timeout * 2,
-				ExpectContinueTimeout: 1 * time.Second,
->>>>>>> b8980f97
 			},
 		},
 	})
