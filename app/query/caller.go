package query

import (
	"context"
	"fmt"
	"net"
	"net/http"
	"strings"
	"time"

	"github.com/OdyseeTeam/odysee-api/app/sdkrouter"
	"github.com/OdyseeTeam/odysee-api/app/wallet"
	"github.com/OdyseeTeam/odysee-api/apps/lbrytv/config"
	"github.com/OdyseeTeam/odysee-api/internal/errors"
	"github.com/OdyseeTeam/odysee-api/internal/lbrynet"
	"github.com/OdyseeTeam/odysee-api/internal/metrics"
	"github.com/OdyseeTeam/odysee-api/internal/monitor"
	"github.com/OdyseeTeam/odysee-api/pkg/rpcerrors"

	ljsonrpc "github.com/lbryio/lbry.go/v2/extras/jsonrpc"
	"github.com/sirupsen/logrus"
	"github.com/ybbus/jsonrpc"
)

const (
	walletLoadRetries   = 3
	walletLoadRetryWait = 100 * time.Millisecond
	builtinHookName     = "builtin"
	defaultRPCTimeout   = 240 * time.Second

	// AllMethodsHook is used as the first argument to Add*Hook to make it apply to all methods
	AllMethodsHook = ""
)

type HTTPRequester interface {
	Do(req *http.Request) (res *http.Response, err error)
}

// Hook is a function that can be applied to certain methods during preflight or postflight phase
// using context data about the client query being performed.
// Hooks can modify both query and response, as well as perform additional queries via supplied Caller.
// If nil is returned instead of *jsonrpc.RPCResponse, original response is returned.
type Hook func(*Caller, context.Context) (*jsonrpc.RPCResponse, error)

type hookEntry struct {
	method   string
	function Hook
	name     string
}

// Caller patches through JSON-RPC requests from clients, doing pre/post-processing,
// account processing and validation.
type Caller struct {
	// Preprocessor is applied to query before it's sent to the SDK.
	Preprocessor    func(q *Query)
	preflightHooks  []hookEntry
	postflightHooks []hookEntry

	// Cache stores cacheable queries to improve performance
	Cache *QueryCache

	Duration float64

	userID   int
	endpoint string
}

func NewCaller(endpoint string, userID int) *Caller {
	caller := &Caller{
		endpoint: endpoint,
		userID:   userID,
	}
	caller.addDefaultHooks()
	return caller
}

func (c *Caller) newRPCClient(timeout time.Duration) jsonrpc.RPCClient {
	client := jsonrpc.NewClientWithOpts(c.endpoint, &jsonrpc.RPCClientOpts{
		HTTPClient: &http.Client{
			Timeout: sdkrouter.RPCTimeout + timeout,
			Transport: &http.Transport{
				Dial: (&net.Dialer{
					Timeout:   30 * time.Second,
					KeepAlive: 120 * time.Second,
				}).Dial,
				ResponseHeaderTimeout: timeout * 2,
			},
		},
	})
	return client
}

func (c *Caller) getRPCTimeout(method string) time.Duration {
	t := config.GetRPCTimeout(method)
	if t != nil {
		return *t
	}
	return defaultRPCTimeout
}

func (c *Caller) getRPCClient(method string) jsonrpc.RPCClient {
	var client jsonrpc.RPCClient = c.newRPCClient(c.getRPCTimeout(method))
	return client
}

// AddPreflightHook adds query preflight hook function,
// allowing to amend the query before it gets sent to the JSON-RPC server,
// with an option to return an early response, avoiding sending the query
// to JSON-RPC server altogether.
func (c *Caller) AddPreflightHook(method string, hf Hook, name string) {
	c.preflightHooks = append(c.preflightHooks, hookEntry{method, hf, name})
	logger.Log().Debugf("added a preflight hook for method %s, %s", method, name)
}

// AddPostflightHook adds query postflight hook function,
// allowing to amend the response before it gets sent back to the client
// or to modify log entry fields.
func (c *Caller) AddPostflightHook(method string, hf Hook, name string) {
	c.postflightHooks = append(c.postflightHooks, hookEntry{method, hf, name})
	logger.Log().Debugf("added a postflight hook for method %s, %s", method, name)
}

func (c *Caller) addDefaultHooks() {
	c.AddPreflightHook(MethodStatus, getStatusResponse, builtinHookName)
	c.AddPreflightHook(MethodGet, preflightHookGet, builtinHookName)
	c.AddPreflightHook(MethodClaimSearch, preflightHookClaimSearch, builtinHookName)

	if config.GetArfleetEnabled() {
		c.AddPostflightHook(MethodClaimSearch, postClaimSearchArfleetThumbs, builtinHookName)
		c.AddPostflightHook(MethodResolve, postResolveArfleetThumbs, builtinHookName)
	}

	// This should be applied after all preflight hooks had a chance
	c.AddPreflightHook(MethodResolve, preflightCacheHook, "cache")
	c.AddPreflightHook(MethodClaimSearch, preflightCacheHook, "cache")
}

// CloneWithoutHook is for testing and debugging purposes.
func (c *Caller) CloneWithoutHook(endpoint, method, name string) *Caller {
	cc := NewCaller(endpoint, c.userID)
	for _, h := range c.postflightHooks {
		if h.method == method && h.name == name {
			continue
		}
		cc.AddPostflightHook(h.method, h.function, h.name)
	}
	for _, h := range c.preflightHooks {
		if h.method == method && h.name == name {
			continue
		}
		cc.AddPreflightHook(h.method, h.function, h.name)
	}
	return cc
}

func (c *Caller) Endpoint() string {
	return c.endpoint
}

// Call method forwards a JSON-RPC request to the lbrynet server.
// It returns a response that is ready to be sent back to the JSON-RPC client as is.
func (c *Caller) Call(ctx context.Context, req *jsonrpc.RPCRequest) (*jsonrpc.RPCResponse, error) {
	origin := OriginFromContext(ctx)
	metrics.ProxyCallCounter.WithLabelValues(req.Method, c.Endpoint(), origin).Inc()
	res, err := c.call(ctx, req)
	metrics.ProxyCallDurations.WithLabelValues(req.Method, c.Endpoint(), origin).Observe(c.Duration)
	if err != nil {
		metrics.ProxyCallFailedDurations.WithLabelValues(req.Method, c.Endpoint(), origin, metrics.FailureKindNet).Observe(c.Duration)
		metrics.ProxyCallFailedCounter.WithLabelValues(req.Method, c.Endpoint(), origin, metrics.FailureKindNet).Inc()
	}
	return res, err
}

// Call method forwards a JSON-RPC request to the lbrynet server.
// It returns a response that is ready to be sent back to the JSON-RPC client as is.
func (c *Caller) call(ctx context.Context, req *jsonrpc.RPCRequest) (*jsonrpc.RPCResponse, error) {
	if c.endpoint == "" {
		return nil, errors.Err("cannot call blank endpoint")
	}

	walletID := ""
	if c.userID != 0 {
		walletID = sdkrouter.WalletID(c.userID)
	}

	q, err := NewQuery(req, walletID)
	if err != nil {
		return nil, err
	}

	// Applying preflight hooks, if any one of them returns, this will be returned as response
	var res *jsonrpc.RPCResponse
	ctx = AttachQuery(ctx, q)
	for _, hook := range c.preflightHooks {
		if isMatchingHook(q.Method(), hook) {
			res, err = hook.function(c, ctx)
			if err != nil {
				return nil, rpcerrors.NewSDKError(err)
			}
			if res != nil {
<<<<<<< HEAD
				logger.Log().Info("got %s response from %s hook", q.Method(), hook.name)
=======
				logger.Log().Infof("got %s response from %s hook", q.Method(), hook.name)
>>>>>>> 11f4f619
				return res, nil
			}
		}
	}

	return c.SendQuery(ctx, q)
}

func (c *Caller) SendQuery(ctx context.Context, q *Query) (*jsonrpc.RPCResponse, error) {
	var (
		r   *jsonrpc.RPCResponse
		err error
	)
	op := metrics.StartOperation("sdk", "send_query")
	defer op.End()

	for i := 0; i < walletLoadRetries; i++ {
		start := time.Now()
		client := c.getRPCClient(q.Method())
		r, err = client.CallRaw(q.Request)
		c.Duration += time.Since(start).Seconds()
		logger.Log().Debugf("sent request: %s %+v (%.2fs)", q.Method(), q.Params(), c.Duration)

		// Generally a HTTP transport failure (connect error etc)
		if err != nil {
			logger.Log().Errorf("error sending query to %v: %v", c.endpoint, err)
			return nil, errors.Err(err)
		}

		// This checks if LbrynetServer responded with missing wallet error and tries to reload it,
		// then repeats the request again
		if isErrWalletNotLoaded(r) {
			time.Sleep(walletLoadRetryWait)
			// Using LBRY JSON-RPC client here for easier request/response processing
			err := wallet.LoadWallet(c.endpoint, c.userID)
			// Alert sentry on the last failed wallet load attempt
			if err != nil && i >= walletLoadRetries-1 {
				e := errors.Prefix("gave up manually adding wallet", err)
				logger.WithFields(logrus.Fields{
					"user_id":  c.userID,
					"endpoint": c.endpoint,
				}).Error(e)
				monitor.ErrorToSentry(e, map[string]string{
					"user_id":  fmt.Sprintf("%d", c.userID),
					"endpoint": c.endpoint,
					"retries":  fmt.Sprintf("%d", i),
				})
			}
		} else if isErrWalletAlreadyLoaded(r) {
			continue
		} else {
			break
		}
	}

	logFields := logrus.Fields{
		"method":   q.Method(),
		"endpoint": c.endpoint,
		"user_id":  c.userID,
		"duration": c.Duration,
	}
	// Don't log query params for "sync_apply" method,
	// and also log only some entries of lists to avoid clogging
	if q.Method() != MethodSyncApply {
		paramMap := q.ParamsAsMap()
		paramCut := cutSublistsToSize(paramMap, maxListSizeLogged)
		logFields["params"] = paramCut
	}
	logEntry := logger.WithFields(logFields)

	// Applying postflight hooks
	var hookResp *jsonrpc.RPCResponse
	ctx = AttachLogEntry(ctx, logEntry)
	ctx = AttachResponse(ctx, r)
	for _, hook := range c.postflightHooks {
		if isMatchingHook(q.Method(), hook) {
			hookResp, err = hook.function(c, ctx)
			if err != nil {
				return nil, rpcerrors.NewSDKError(err)
			}
			if hookResp != nil {
				r = hookResp
			}
		}
	}

	if err != nil || (r != nil && r.Error != nil) {
		logFields["response"] = r.Error
		logEntry.Errorf("rpc call error: %v", r.Error.Message)
	} else {
		if config.ShouldLogResponses() {
			logFields["response"] = r
		}
		logEntry.Log(getLogLevel(q.Method()), "rpc call processed")
	}

	return r, err
}

// IsCacheable returns true if this query can be cached.
func (q *Query) IsCacheable() bool {
	return q.Method() == MethodResolve || q.Method() == MethodClaimSearch
}

func getLogLevel(m string) logrus.Level {
	if methodInList(m, []string{MethodWalletBalance, MethodSyncApply}) {
		return logrus.DebugLevel
	}
	return logrus.InfoLevel
}

func isMatchingHook(m string, hook hookEntry) bool {
	return hook.method == "" || hook.method == m || strings.HasPrefix(m, hook.method)
}

func isErrWalletNotLoaded(r *jsonrpc.RPCResponse) bool {
	err := convertToError(r)
	if err == nil {
		return false
	}
	return errors.Is(err, lbrynet.ErrWalletNotLoaded)
}

func isErrWalletAlreadyLoaded(r *jsonrpc.RPCResponse) bool {
	err := convertToError(r)
	if err == nil {
		return false
	}
	return errors.Is(err, lbrynet.ErrWalletAlreadyLoaded)
}

func convertToError(r *jsonrpc.RPCResponse) error {
	if r.Error == nil {
		return nil
	}
	if d, ok := r.Error.Data.(map[string]interface{}); ok {
		_, ok := d["name"].(string)
		if !ok {
			return nil
		}
	}
	return lbrynet.NewWalletError(ljsonrpc.WrapError(r.Error))
}

// cutSublistsToSize makes a copy of a map, cutting the size of the lists inside it
// to at most num, made for declogging logs
func cutSublistsToSize(m map[string]interface{}, num int) map[string]interface{} {
	ret := make(map[string]interface{})
	for key, value := range m {
		switch value.(type) {
		case []interface{}:

			amountSkipped := len(value.([]interface{})) - num
			if amountSkipped <= 0 {
				ret[key] = value
			} else {
				cutValue := make([]interface{}, num+1)
				copy(cutValue, value.([]interface{})[0:num])

				cutValue[num] = fmt.Sprintf("... (%d skipped)", amountSkipped)
				ret[key] = cutValue
			}
		default:
			ret[key] = value
		}
	}
	return ret
}<|MERGE_RESOLUTION|>--- conflicted
+++ resolved
@@ -198,11 +198,7 @@
 				return nil, rpcerrors.NewSDKError(err)
 			}
 			if res != nil {
-<<<<<<< HEAD
-				logger.Log().Info("got %s response from %s hook", q.Method(), hook.name)
-=======
 				logger.Log().Infof("got %s response from %s hook", q.Method(), hook.name)
->>>>>>> 11f4f619
 				return res, nil
 			}
 		}
