--- conflicted
+++ resolved
@@ -14,70 +14,6 @@
 	"github.com/ybbus/jsonrpc"
 )
 
-<<<<<<< HEAD
-func TestWithValidAuthTokenConcurrent(t *testing.T) {
-	t.Skip()
-	// This test requires its own dummy account ID
-	lbrynet.RemoveAccount(123123)
-	defer lbrynet.RemoveAccount(123123)
-
-	http.DefaultClient.Timeout = 10 * time.Second
-
-	var wg sync.WaitGroup
-
-	ts := launchDummyAPIServerDelayed([]byte(`{
-		"success": true,
-		"error": null,
-		"data": {
-		  "id": 123123,
-		  "language": "en",
-		  "given_name": null,
-		  "family_name": null,
-		  "created_at": "2019-01-17T12:13:06Z",
-		  "updated_at": "2019-05-02T13:57:59Z",
-		  "invited_by_id": null,
-		  "invited_at": null,
-		  "invites_remaining": 0,
-		  "invite_reward_claimed": false,
-		  "is_email_enabled": true,
-		  "manual_approval_user_id": 837139,
-		  "reward_status_change_trigger": "manual",
-		  "primary_email": "andrey@lbry.com",
-		  "has_verified_email": true,
-		  "is_identity_verified": false,
-		  "is_reward_approved": true,
-		  "groups": []
-		}
-	}`), 500)
-	defer ts.Close()
-	config.Override("InternalAPIHost", ts.URL)
-	defer config.RestoreOverridden()
-
-	for w := range [10]int{} {
-		wg.Add(1)
-		go func(w int, wg *sync.WaitGroup) {
-			var response jsonrpc.RPCResponse
-			q := jsonrpc.NewRequest("account_list")
-
-			qBody, _ := json.Marshal(q)
-			r, _ := http.NewRequest("POST", proxySuffix, bytes.NewBuffer(qBody))
-			r.Header.Add("X-Lbry-Auth-Token", "d94ab9865f8416d107935d2ca644509c")
-
-			rr := httptest.NewRecorder()
-			handler := NewRequestHandler(svc)
-			handler.Handle(rr, r)
-
-			require.Equal(t, http.StatusOK, rr.Code)
-			json.Unmarshal(rr.Body.Bytes(), &response)
-			require.Nil(t, response.Error)
-			wg.Done()
-		}(w, &wg)
-	}
-	wg.Wait()
-}
-
-=======
->>>>>>> 628c1793
 func TestWithWrongAuthToken(t *testing.T) {
 	testFuncSetup()
 	defer testFuncTeardown()
