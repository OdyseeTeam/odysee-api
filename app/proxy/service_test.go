package proxy

import (
	"encoding/json"
	"fmt"
	"math"
	"math/rand"
	"net/http"
	"net/http/httptest"
	"testing"
	"time"

	"github.com/lbryio/lbrytv/config"
	"github.com/lbryio/lbrytv/internal/lbrynet"

	ljsonrpc "github.com/lbryio/lbry.go/extras/jsonrpc"
	logrus_test "github.com/sirupsen/logrus/hooks/test"
	"github.com/stretchr/testify/assert"
	"github.com/stretchr/testify/require"
	"github.com/ybbus/jsonrpc"
)

const endpoint = "http://localhost:5279/"

func prettyPrint(i interface{}) {
	s, _ := json.MarshalIndent(i, "", "\t")
	fmt.Println(string(s))
}

func newRawRequest(t *testing.T, method string, params interface{}) []byte {
	var (
		body []byte
		err  error
	)
	if params != nil {
		body, err = json.Marshal(jsonrpc.NewRequest(method, params))
	} else {
		body, err = json.Marshal(jsonrpc.NewRequest(method))
	}
	if err != nil {
		t.Fatal(err)
	}
	return body
}

func parseRawResponse(t *testing.T, rawCallReponse []byte, destinationVar interface{}) {
	var rpcResponse jsonrpc.RPCResponse

	assert.NotNil(t, rawCallReponse)

	json.Unmarshal(rawCallReponse, &rpcResponse)
	rpcResponse.GetObject(destinationVar)
}

type ClientMock struct {
	Delay       time.Duration
	LastRequest jsonrpc.RPCRequest
}

func (c ClientMock) Call(method string, params ...interface{}) (*jsonrpc.RPCResponse, error) {
	return &jsonrpc.RPCResponse{
		JSONRPC: "2.0",
		Result:  "0.0",
	}, nil
}

func (c *ClientMock) CallRaw(request *jsonrpc.RPCRequest) (*jsonrpc.RPCResponse, error) {
	c.LastRequest = *request
	time.Sleep(c.Delay)
	return &jsonrpc.RPCResponse{
		JSONRPC: "2.0",
		Result:  "0.0",
	}, nil
}

func (c ClientMock) CallFor(out interface{}, method string, params ...interface{}) error {
	return nil
}

func (c ClientMock) CallBatch(requests jsonrpc.RPCRequests) (jsonrpc.RPCResponses, error) {
	return nil, nil
}

func (c ClientMock) CallBatchRaw(requests jsonrpc.RPCRequests) (jsonrpc.RPCResponses, error) {
	return nil, nil
}

func TestNewCaller(t *testing.T) {
	svc := NewService(endpoint)
	c := svc.NewCaller()
	assert.Equal(t, svc, c.service)
}

func TestSetWalletID(t *testing.T) {
	svc := NewService(endpoint)
	c := svc.NewCaller()
	c.SetWalletID("abc")
	assert.Equal(t, "abc", c.walletID)
}

func TestCallerMetrics(t *testing.T) {
	svc := NewService(endpoint)
	c := Caller{
		client:  &ClientMock{Delay: 250 * time.Millisecond},
		service: svc,
	}
	c.Call([]byte(newRawRequest(t, "resolve", map[string]string{"urls": "what"})))
	assert.Equal(t, 0.25, math.Round(svc.GetMetricsValue("resolve").Value*100)/100)
}

func TestCallResolve(t *testing.T) {
	var resolveResponse ljsonrpc.ResolveResponse

	svc := NewService(config.GetLbrynet())
	c := svc.NewCaller()

	resolvedURL := "one#3ae4ed38414e426c29c2bd6aeab7a6ac5da74a98"
	resolvedClaimID := "3ae4ed38414e426c29c2bd6aeab7a6ac5da74a98"

	request := newRawRequest(t, "resolve", map[string]string{"urls": resolvedURL})
	rawCallReponse := c.Call(request)
	parseRawResponse(t, rawCallReponse, &resolveResponse)
	assert.Equal(t, resolvedClaimID, resolveResponse[resolvedURL].ClaimID)
	assert.True(t, svc.GetMetricsValue("resolve").Value > 0)
}

func TestCallAccountBalance(t *testing.T) {
	// TODO: Add actual account balance response check after 0.39 support is added to lbry.go
	// var accountBalanceResponse ljsonrpc.AccountBalanceResponse

	rand.Seed(time.Now().UnixNano())
	dummyUserID := rand.Int()

	wid, _ := lbrynet.InitializeWallet(dummyUserID)

	svc := NewService(config.GetLbrynet())
	c := svc.NewCaller()
<<<<<<< HEAD
	c.SetWalletID(wid)
=======
>>>>>>> e7184013

	request := newRawRequest(t, "account_balance", nil)
	result := c.Call(request)

<<<<<<< HEAD
	assert.Equal(t, map[string]interface{}{"wallet_id": fmt.Sprintf("%v", wid)}, hook.LastEntry().Data["params"])
=======
	assert.Contains(t, string(result), `"message": "account identificator required"`)

	request = newRawRequest(t, "account_balance", nil)
	hook := logrus_test.NewLocal(svc.logger.Logger())
	c.SetAccountID(acc.ID)
	result = c.Call(request)
	assert.Equal(t, map[string]interface{}{"account_id": fmt.Sprintf("%v", acc.ID)}, hook.LastEntry().Data["params"])
>>>>>>> e7184013
	assert.Equal(t, "account_balance", hook.LastEntry().Data["method"])
	assert.Contains(t, string(result), `"available": "0.0"`)
}

func TestCallAttachesAccountId(t *testing.T) {
	mockClient := &ClientMock{}

	rand.Seed(time.Now().UnixNano())
	dummyWalletID := "abc123321"

	svc := NewService(endpoint)
	c := Caller{
		client:  mockClient,
		service: svc,
	}
	c.SetWalletID(dummyWalletID)
	c.Call([]byte(newRawRequest(t, "channel_create", map[string]string{"name": "test", "bid": "0.1"})))
	expectedRequest := jsonrpc.RPCRequest{
		Method: "channel_create",
		Params: map[string]interface{}{
			"name":      "test",
			"bid":       "0.1",
			"wallet_id": dummyWalletID,
		},
		JSONRPC: "2.0",
	}
	assert.EqualValues(t, expectedRequest, mockClient.LastRequest)
}

func TestCallerSetPreprocessor(t *testing.T) {
<<<<<<< HEAD
	wid := "walletId"

	svc := NewService("")
	client := &ClientMock{}
	c := Caller{
		client:  client,
		service: svc,
	}
=======
	var resolveResponse ljsonrpc.ResolveResponse
>>>>>>> e7184013

	c.SetPreprocessor(func(q *Query) {
<<<<<<< HEAD
		params := q.ParamsAsMap()
		if params == nil {
			q.Request.Params = map[string]string{paramWalletID: wid}
		} else {
			params[paramWalletID] = wid
			q.Request.Params = params
		}
	})

	c.Call([]byte(newRawRequest(t, "account_list", nil)))
	p, ok := client.LastRequest.Params.(map[string]string)
	assert.True(t, ok)
	assert.Equal(t, wid, p[paramWalletID])
=======
		q.Request.Params = map[string]interface{}{"urls": "one"}
	})

	request := newRawRequest(t, "resolve", nil)
	rawCallReponse := c.Call(request)
	parseRawResponse(t, rawCallReponse, &resolveResponse)
	assert.Contains(t, resolveResponse, "one")
>>>>>>> e7184013
}

func TestCallSDKError(t *testing.T) {
	var rpcResponse jsonrpc.RPCResponse

	ts := httptest.NewServer(http.HandlerFunc(func(w http.ResponseWriter, r *http.Request) {
		w.Header().Set("Content-Type", "application/json; charset=utf-8")
		w.WriteHeader(http.StatusOK)
		w.Write([]byte(`
		{
			"jsonrpc": "2.0",
			"error": {
			  "code": -32500,
			  "message": "After successfully executing the command, failed to encode result for JSON RPC response.",
			  "data": [
				"Traceback (most recent call last):",
				"  File \"lbry/extras/daemon/Daemon.py\", line 482, in handle_old_jsonrpc",
				"  File \"lbry/extras/daemon/Daemon.py\", line 235, in jsonrpc_dumps_pretty",
				"  File \"json/__init__.py\", line 238, in dumps",
				"  File \"json/encoder.py\", line 201, in encode",
				"  File \"json/encoder.py\", line 431, in _iterencode",
				"  File \"json/encoder.py\", line 405, in _iterencode_dict",
				"  File \"json/encoder.py\", line 405, in _iterencode_dict",
				"  File \"json/encoder.py\", line 325, in _iterencode_list",
				"  File \"json/encoder.py\", line 438, in _iterencode",
				"  File \"lbry/extras/daemon/json_response_encoder.py\", line 118, in default",
				"  File \"lbry/extras/daemon/json_response_encoder.py\", line 151, in encode_output",
				"  File \"torba/client/baseheader.py\", line 75, in __getitem__",
				"  File \"lbry/wallet/header.py\", line 35, in deserialize",
				"struct.error: unpack requires a buffer of 4 bytes",
				""
			  ]
			},
			"id": 0
		}
		`))
	}))
	svc := NewService(ts.URL)
	c := svc.NewCaller()

	hook := logrus_test.NewLocal(svc.logger.Logger())
	response := c.Call([]byte(newRawRequest(t, "resolve", map[string]string{"urls": "what"})))
	json.Unmarshal(response, &rpcResponse)
	assert.Equal(t, rpcResponse.Error.Code, -32500)
	assert.Equal(t, "proxy", hook.LastEntry().Data["module"])
	assert.Equal(t, "resolve", hook.LastEntry().Data["method"])
}

func TestCallClientJSONError(t *testing.T) {
	var rpcResponse jsonrpc.RPCResponse

	ts := httptest.NewServer(http.HandlerFunc(func(w http.ResponseWriter, r *http.Request) {
		w.Header().Set("Content-Type", "application/json; charset=utf-8")
		w.WriteHeader(http.StatusOK)
		w.Write([]byte(`{"method":"version}`))
	}))
	svc := NewService(ts.URL)
	c := svc.NewCaller()

	hook := logrus_test.NewLocal(svc.logger.Logger())
	response := c.Call([]byte(`{"method":"version}`))
	json.Unmarshal(response, &rpcResponse)
	assert.Equal(t, "2.0", rpcResponse.JSONRPC)
	assert.Equal(t, ErrJSONParse, rpcResponse.Error.Code)
	assert.Equal(t, "unexpected end of JSON input", rpcResponse.Error.Message)
	assert.Equal(t, "error calling lbrynet: unexpected end of JSON input, query: {\"method\":\"version}", hook.LastEntry().Message)
}

func TestParamsAsMap(t *testing.T) {
	var q *Query

	q, _ = NewQuery(newRawRequest(t, "version", nil))
	assert.Nil(t, q.ParamsAsMap())

	q, _ = NewQuery(newRawRequest(t, "resolve", map[string]string{"urls": "what"}))
	assert.Equal(t, map[string]interface{}{"urls": "what"}, q.ParamsAsMap())

	q, _ = NewQuery(newRawRequest(t, "account_balance", nil))
<<<<<<< HEAD
	q.attachWalletID("123")
	assert.Equal(t, map[string]interface{}{"wallet_id": "123"}, q.ParamsAsMap())
=======
	q.setAccountID("123")
	err := q.validate()
	require.Nil(t, err)
	assert.Equal(t, map[string]interface{}{"account_id": "123"}, q.ParamsAsMap())
>>>>>>> e7184013

	searchParams := map[string]interface{}{
		"any_tags": []interface{}{
			"art", "automotive", "blockchain", "comedy", "economics", "education",
			"gaming", "music", "news", "science", "sports", "technology",
		},
	}
	q, _ = NewQuery(newRawRequest(t, "claim_search", searchParams))
	assert.Equal(t, searchParams, q.ParamsAsMap())
}<|MERGE_RESOLUTION|>--- conflicted
+++ resolved
@@ -135,25 +135,18 @@
 
 	svc := NewService(config.GetLbrynet())
 	c := svc.NewCaller()
-<<<<<<< HEAD
 	c.SetWalletID(wid)
-=======
->>>>>>> e7184013
 
 	request := newRawRequest(t, "account_balance", nil)
 	result := c.Call(request)
 
-<<<<<<< HEAD
-	assert.Equal(t, map[string]interface{}{"wallet_id": fmt.Sprintf("%v", wid)}, hook.LastEntry().Data["params"])
-=======
 	assert.Contains(t, string(result), `"message": "account identificator required"`)
 
 	request = newRawRequest(t, "account_balance", nil)
 	hook := logrus_test.NewLocal(svc.logger.Logger())
-	c.SetAccountID(acc.ID)
-	result = c.Call(request)
-	assert.Equal(t, map[string]interface{}{"account_id": fmt.Sprintf("%v", acc.ID)}, hook.LastEntry().Data["params"])
->>>>>>> e7184013
+	c.Call(request)
+
+	assert.Equal(t, map[string]interface{}{"wallet_id": fmt.Sprintf("%v", wid)}, hook.LastEntry().Data["params"])
 	assert.Equal(t, "account_balance", hook.LastEntry().Data["method"])
 	assert.Contains(t, string(result), `"available": "0.0"`)
 }
@@ -184,7 +177,6 @@
 }
 
 func TestCallerSetPreprocessor(t *testing.T) {
-<<<<<<< HEAD
 	wid := "walletId"
 
 	svc := NewService("")
@@ -193,12 +185,8 @@
 		client:  client,
 		service: svc,
 	}
-=======
-	var resolveResponse ljsonrpc.ResolveResponse
->>>>>>> e7184013
 
 	c.SetPreprocessor(func(q *Query) {
-<<<<<<< HEAD
 		params := q.ParamsAsMap()
 		if params == nil {
 			q.Request.Params = map[string]string{paramWalletID: wid}
@@ -212,15 +200,6 @@
 	p, ok := client.LastRequest.Params.(map[string]string)
 	assert.True(t, ok)
 	assert.Equal(t, wid, p[paramWalletID])
-=======
-		q.Request.Params = map[string]interface{}{"urls": "one"}
-	})
-
-	request := newRawRequest(t, "resolve", nil)
-	rawCallReponse := c.Call(request)
-	parseRawResponse(t, rawCallReponse, &resolveResponse)
-	assert.Contains(t, resolveResponse, "one")
->>>>>>> e7184013
 }
 
 func TestCallSDKError(t *testing.T) {
@@ -299,15 +278,10 @@
 	assert.Equal(t, map[string]interface{}{"urls": "what"}, q.ParamsAsMap())
 
 	q, _ = NewQuery(newRawRequest(t, "account_balance", nil))
-<<<<<<< HEAD
 	q.attachWalletID("123")
-	assert.Equal(t, map[string]interface{}{"wallet_id": "123"}, q.ParamsAsMap())
-=======
-	q.setAccountID("123")
 	err := q.validate()
 	require.Nil(t, err)
-	assert.Equal(t, map[string]interface{}{"account_id": "123"}, q.ParamsAsMap())
->>>>>>> e7184013
+	assert.Equal(t, map[string]interface{}{"wallet_id": "123"}, q.ParamsAsMap())
 
 	searchParams := map[string]interface{}{
 		"any_tags": []interface{}{
