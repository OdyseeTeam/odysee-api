--- conflicted
+++ resolved
@@ -39,14 +39,9 @@
 	c := rh.Service.NewCaller()
 
 	if config.AccountsEnabled() {
-<<<<<<< HEAD
 		retriever := users.NewWalletService()
+		auth := users.NewAuthenticator(retriever)
 		accountID, err = users.GetWalletIDFromRequest(r, retriever)
-=======
-		retriever := users.NewUserService()
-		auth := users.NewAuthenticator(retriever)
-		accountID, err := auth.GetAccountID(r)
->>>>>>> e7184013
 
 		// TODO: Refactor response creation out of this function
 		if err != nil {
