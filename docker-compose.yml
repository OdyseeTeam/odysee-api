version: "3.2"

services:
  lbrynet:
<<<<<<< HEAD
    image: odyseeteam/lbrynet-tv:0.101.2
    container_name: lbrynet
=======
    image: odyseeteam/lbrynet-tv:0.110.0
>>>>>>> bea0b5a8
    ports:
      - "5581:5279"
      - "5279:5279"
    volumes:
      - storage:/storage
    environment:
      SDK_CONFIG: /daemon/daemon_settings.yml
    labels:
      com.centurylinklabs.watchtower.enable: true
  app:
    image: odyseeteam/odysee-api:latest
    ports:
      - 8080:8080
    volumes:
      - storage:/storage
    environment:
      LW_DEBUG: 1
    depends_on:
      - lbrynet
      - postgres
    labels:
      com.centurylinklabs.watchtower.enable: true
  redis:
    image: redis:7
    container_name: redis
    ports:
      - '6379:6379'
    volumes:
      - redis-data:/data
    command: >
      --requirepass odyredis --appendonly yes
    labels:
      com.centurylinklabs.watchtower.enable: false
    restart: unless-stopped
  postgres:
    image: postgres:11-alpine
    command:
      - -clogging_collector=on
      - -clog_statement=all
      - -clog_destination=stderr
    ports:
      - "5432:5432"
    volumes:
      - pgdata:/pgdata
    environment:
      POSTGRES_USER: lbrytv
      POSTGRES_PASSWORD: lbrytv
      PGDATA: /pgdata
      TZ: "UTC"
      PGTZ: "UTC"

volumes:
  pgdata: {}
  storage: {}
  redis-data: {}<|MERGE_RESOLUTION|>--- conflicted
+++ resolved
@@ -2,12 +2,8 @@
 
 services:
   lbrynet:
-<<<<<<< HEAD
-    image: odyseeteam/lbrynet-tv:0.101.2
+    image: odyseeteam/lbrynet-tv:0.110.0
     container_name: lbrynet
-=======
-    image: odyseeteam/lbrynet-tv:0.110.0
->>>>>>> bea0b5a8
     ports:
       - "5581:5279"
       - "5279:5279"
