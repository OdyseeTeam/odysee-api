package ip

import (
	"bytes"
	"net"
	"net/http"
	"strings"

	"github.com/OdyseeTeam/odysee-api/internal/monitor"
<<<<<<< HEAD
=======
)

const (
	CloudflareIPHeader = "Cf-Connecting-Ip"
>>>>>>> b8980f97
)

var logger = monitor.NewModuleLogger("ip")

// most of this is from https://husobee.github.io/golang/ip-address/2015/12/17/remote-ip-go.html

// ipRange holds the start and end of a range of ip addresses
type ipRange struct {
	start net.IP
	end   net.IP
}

// Contains returns true if the ipRange contains the ip address
func (r ipRange) Contains(ip net.IP) bool {
	return bytes.Compare(ip, r.start) >= 0 && bytes.Compare(ip, r.end) < 0
}

var privateRanges = []ipRange{
	{
		start: net.ParseIP("10.0.0.0"),
		end:   net.ParseIP("10.255.255.255"),
	},
	{
		start: net.ParseIP("100.64.0.0"),
		end:   net.ParseIP("100.127.255.255"),
	},
	{
		start: net.ParseIP("127.0.0.1"),
		end:   net.ParseIP("127.255.255.255"),
	},
	{
		start: net.ParseIP("172.16.0.0"),
		end:   net.ParseIP("172.31.255.255"),
	},
	{
		start: net.ParseIP("192.0.0.0"),
		end:   net.ParseIP("192.0.0.255"),
	},
	{
		start: net.ParseIP("192.168.0.0"),
		end:   net.ParseIP("192.168.255.255"),
	},
	{
		start: net.ParseIP("198.18.0.0"),
		end:   net.ParseIP("198.19.255.255"),
	},
}

// IsPrivateSubnet checks if this ip is in a private subnet.
func IsPrivateSubnet(ipAddress net.IP) bool {
	// my use case is only concerned with ipv4 atm
	if ipCheck := ipAddress.To4(); ipCheck != nil {
		// iterate over all our ranges
		for _, r := range privateRanges {
			// check if this ip is in a private range
			if r.Contains(ipAddress) {
				return true
			}
		}
	}
	return false
}

// ForRequest tries to determine the real IP address for the request.
func ForRequest(r *http.Request) string {
	headers := r.Header
	remoteAddr := r.RemoteAddr
	cf := headers.Get(CloudflareIPHeader)
	if cf != "" {
		return cf
	}
	for _, h := range []string{"X-Forwarded-For", "X-Real-Ip"} {
		addresses := strings.Split(headers.Get(h), ",")
		// march from right to left until we get a public address
		// that will be the address right before our proxy.
		for i := len(addresses) - 1; i >= 0; i-- {
			addr := strings.TrimSpace(addresses[i])
			// header can contain spaces too, strip those out.
			realIP := net.ParseIP(addr)
			if !realIP.IsGlobalUnicast() || IsPrivateSubnet(realIP) {
				// bad address, go to next
				continue
			}
			return addr
		}
	}

	ipParts := strings.Split(remoteAddr, ":")
	addr := strings.Join(ipParts[:len(ipParts)-1], ":")

	if addr == "[::1]" {
		return "127.0.0.1"
	}
	return addr
}<|MERGE_RESOLUTION|>--- conflicted
+++ resolved
@@ -7,13 +7,10 @@
 	"strings"
 
 	"github.com/OdyseeTeam/odysee-api/internal/monitor"
-<<<<<<< HEAD
-=======
 )
 
 const (
 	CloudflareIPHeader = "Cf-Connecting-Ip"
->>>>>>> b8980f97
 )
 
 var logger = monitor.NewModuleLogger("ip")
