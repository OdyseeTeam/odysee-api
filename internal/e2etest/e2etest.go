--- conflicted
+++ resolved
@@ -43,13 +43,9 @@
 	storage.SetDB(db)
 	s.dbCleanup = dbCleanup
 	s.DB = db
+	s.SDKRouter = sdkrouter.New(config.GetLbrynetServers())
 
-<<<<<<< HEAD
-	s.SDKRouter = sdkrouter.New(config.GetLbrynetServers())
-	th, err := wallet.GetTestTokenHeader()
-=======
 	th, err := test.GetTestTokenHeader()
->>>>>>> 7114c684
 	s.Require().NoError(err)
 	s.TokenHeader = th
 
